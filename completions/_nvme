#compdef _nvme nvme

# zsh completions for the nvme command-line interface,
# very loosely based on git and adb command completion
# Kelly Kaoudis kelly.n.kaoudis at intel.com, June 2015

_nvme () {
	local -a _cmds
	_cmds=(
	'id-ctrl:display information about the controller'
	'id-ns:display information about the namespace'
	'list-ns:identify all namespace(s) attached'
	'cmdset-ind-id-ns':display I/O Command Set Independent information about the namespace'
	'id-iocs:display information about I/O command sets'
	'id-domain:display information about domain list'
	'create-ns:create a new namespace before attachment'
	'delete-ns:delete a detached namespace'
	'attach-ns:attach namespace to controller'
	'detach-ns:detach namespace from controller'
	'list-ctrl:identify all controller(s) attached'
	'nvm-id-ctrl:display information about the nvm command set'
	'list-endgrp:display information about nvme endurance group list'
	'get-ns-id:get namespace id of opened block device'
	'get-log:retrieve any log in raw format'
	'predictable-lat-log:retrieve predictable latency per nvmset log'
	'pred-lat-event-agg-log:retrieve predictable latency event aggregate log'
	'persistent-event-log:retrieve presistent event log'
	'fw-log:retrieve fw log'
	'smart-log:retrieve SMART log'
	'smart-log-add:retrieve additional SMART log'
	'error-log:retrieve error log'
	'endurance-event-agg-log:retrieve endurance group event aggregate log'
	'lba-status-log:retrieve lba status log'
	'resv-notif-log: retrieve reservation notification log'
	'get-feature:display a controller feature'
	'set-feature:set a controller feature and show results'
	'format:apply new block format to namespace'
	'fw-activate:activate a firmware on the device'
	'fw-download:download a firmware to the device'
	'admin-passthru:submit a passthrough IOCTL'
	'io-passthru:submit a passthrough IOCTL'
	'security-send:send security/secure data to controller'
	'security-recv:ask for security/secure data from controller'
	'resv-acquire:acquire reservation on a namespace'
	'resv-register:register reservation on a namespace'
	'resv-release:release reservation on a namespace'
	'resv-report:report reservation on a namespace'
	'copy:submit a simple copy command'
	'flush:submit a flush'
	'compare:compare data on device to data elsewhere'
	'read:submit a read command'
	'write:submit a write command'
	'capacity-mgmt: submit capacity management command'
	'show-regs:shows the controller registers; requires admin character device'
	'boot-part-log: retrieve boot partition log'
	'fid-support-effects-log:retrieve fid support and effects log'
	'supported-log-pages: retrieve support log pages details'
	'lockdown:submit a lockdown command'
	'help:print brief descriptions of all nvme commands'
	)

	local expl

	_arguments '*:: :->subcmds' && return 0

	if (( CURRENT == 1 )); then
		_describe -t commands "nvme subcommands" _cmds
		return
	else
		case ${words[CURRENT-1]} in
		(id-ctrl)
			local _idctrl
			_idctrl=(
			/dev/nvme':supply a device to use (required)'
			--raw-binary':dump infos in binary format'
			-b':alias of --raw-binary'
			--human-readable':show infos in readable format'
			-H':alias of --human-readable'
			--vendor-specific':also dump binary vendor infos'
			-v':alias of --vendor-specific'
			)

			_arguments '*:: :->subcmds'
			_describe -t commands "nvme id-ctrl options" _idctrl
			;;
		(id-ns)
			local _idns
			_idns=(
			/dev/nvme':supply a device to use (required)'
			--namespace-id=':show infos for namespace <nsid>'
			-n':alias of --namespace-id'
			--raw-binary':dump infos in binary format'
			-b':alias of --raw-binary'
			--human-readable':show infos in readable format'
			-H':alias of --human-readable'
			--vendor-specific':also dump binary vendor infos'
			-v':alias of --vendor-specific'
			)
			_arguments '*:: :->subcmds'
			_describe -t commands "nvme id-ns options" _idns
			;;
		(list-ns)
			local _listns
			_listns=(
			/dev/nvme':supply a device to use (required)'
			--namespace-id=':start namespace infos listing with this nsid'
			-n':alias of --namespace-id'
			--csi=':command set identifier'
			-y':alias of --csi'
			)
			_arguments '*:: :->subcmds'
			_describe -t commands "nvme list-ns options" _listns
			;;
		(cmdset-ind-id-ns)
			local _cmdset_ind_idns
			_cmdset_ind_idns=(
			/dev/nvme':supply a device to use (required)'
			--namespace-id=':show infos for namespace <nsid>'
			-n':alias of --namespace-id'
			--raw-binary':dump infos in binary format'
			-b':alias of --raw-binary'
			--human-readable':show infos in readable format'
			-H':alias of --human-readable'
			)
			_arguments '*:: :->subcmds'
			_describe -t commands "nvme cmdset-ind-id-ns options" _cmdset_ind_idns
			;;
		(id-iocs)
			local _idiocs
			_idiocs=(
			/dev/nvme':supply a device to use (required)'
			--controller-id=':show infos for controller <cntid>'
			-c':alias of --controller-id'
			)
			_arguments '*:: :->subcmds'
			_describe -t commands "nvme id-iocs options" _idiocs
			;;
		(id-domain)
			local _iddomain
			_iddomain=(
			/dev/nvme':supply a device to use (required)'
			--dom-id=':show infos for domain id <cntid>'
			-d':alias of --dom-id'
			)
			_arguments '*:: :->subcmds'
			_describe -t commands "nvme id-domain options" _iddomain
			;;
		nvm-id-ctrl)
			local _nvmidctrl
			_nvmidctrl=(
			/dev/nvme':supply a device to use (required)'
			)
			_arguments '*:: :->subcmds'
			_describe -t commands "nvme nvm-id-ctrl options" _nvmidctrl
			;;
		(list-endgrp)
			local _listendgrp
			_listendgrp=(
			/dev/nvme':supply a device to use (required)'
			--endgrp-id=':endurance group id'
			-i':alias of --endgrp-id'
			)
			_arguments '*:: :->subcmds'
			_describe -t commands "nvme list-ns options" _listendgrp
			;;
		(create-ns)
			local _createns
			_createns=(
			/dev/nvme':supply a device to use (required)'
			--nsze=':namespace size to create'
			-s':alias of --nsze'
			--ncap=':namespace capacity'
			-c':alias of --ncap'
			--flbas=':FLBA size'
			-f':alias of --flbas'
			--dps=':data protection?'
			-d':alias of --dps'
			--nmic=':multipath and sharing'
			-n':alias of --nmic'
			--csi=':command set identifier'
			-y':alias of --csi'
			)
			_arguments '*:: :->subcmds'
			_describe -t commands "nvme create-ns options" _createns
			;;
		(delete-ns)
			local _deletens
			_deletens=(
			/dev/nvme':supply a device to use (required)'
			--namespace-id=':namespace to delete'
			-n':alias of --namespace-id'
			)
			_arguments '*:: :->subcmds'
			_describe -t commands "nvme delete-ns options" _deletens
			;;
		(attach-ns)
			local _attachns
			_attachns=(
			/dev/nvme':supply a device to use (required)'
			--namespace-id=':namespace to attach to the controller'
			-n':alias of --namespace-id'
			--controllers=':if a device is not provided, supply a comma-sep list of controllers'
			-c':alias of --controllers'
			)
			_arguments '*:: :->subcmds'
			_describe -t commands "nvme attach-ns options" _attachns
			;;
		(detach-ns)
			local _detachns
			_detachns=(
			/dev/nvme':supply a device to use (required)'
			--namespace-id=':namespace to detach from controller'
			-n':alias of --namespace-id'
			--controllers=':if a device is not provided, supply a comma-sep list of controllers'
			-c':alias of --controllers'
			)
			_arguments '*:: :->subcmds'
			_describe -t commands "nvme detach-ns options" _detachns
			;;
		(list-ctrl)
			local _listctrl
			_listctrl=(
			/dev/nvme':supply a device to use (required)'
			--namespace-id=':show controllers attached to this namespace'
			-n':alias of --namespace-id'
			--cntid=':start the list with this controller'
			-c':alias of --cntid'
			)
			_arguments '*:: :->subcmds'
			_describe -t commands "nvme list-ctrl options" _listctrl
			;;
		(get-ns-id)
			local _getnsid
			_getnsid=(
			/dev/nvme':supply a device to use (required)'
			)
			_arguments '*:: :->subcmds'
			_describe -t commands "nvme get-ns-id options" _getnsid
			;;
		(get-log)
			local _getlog
			_getlog=(
			/dev/nvme':supply a device to use (required)'
			--log-id=':requested log number'
			-i':alias of --log-id'
			--log-len=':number of bytes to show for requested log'
			-l':alias of --log-len'
			--namespace-id=':get log specific to <nsid> if namespace logs are supported'
			-n':alias of --namespace-id'
			--raw-binary':dump infos in binary format'
			-b':alias of --raw-binary'
			)
			_arguments '*:: :->subcmds'
			_describe -t commands "nvme get-log options" _getlog
			;;
		(persistent-event-log)
			local _persistenteventlog
			_persistenteventlog=(
			/dev/nvme':supply a device to use (required)'
			--action=': action the controller shall take for this log page'
			-a':alias to --action'
			--log-len=':number of bytes to show for requested log'
			-l':alias of --log-len'
			--raw-binary':dump infos in binary format'
			-b':alias of --raw-binary'
			)
			_arguments '*:: :->subcmds'
			_describe -t commands "persistent-event-log options" _persistenteventlog
			;;
		(pred-lat-event-agg-log)
			local _predlateventagglog
			_predlateventagglog=(
			/dev/nvme':supply a device to use (required)'
			--log-entries=': Number of pending NVM Set Entries log list'
			-e':alias to --log-entries'
			--rae': Retain an Asynchronous Event'
			-r':alias to --rae'
			--raw-binary':dump infos in binary format'
			-b':alias of --raw-binary'
			)
			_arguments '*:: :->subcmds'
			_describe -t commands "nvme pred-lat-event-agg-log options" _predlateventagglog
			;;
		(predictable-lat-log)
			local _predictablelatlog
			_predictablelatlog=(
			/dev/nvme':supply a device to use (required)'
			--nvmset-id=': NVM Set Identifier on which log page retrieve info'
			-i':alias to --nvmset-id'
			--raw-binary':dump infos in binary format'
			-b':alias of --raw-binary'
			)
			_arguments '*:: :->subcmds'
			_describe -t commands "nvme predictable-lat-log options" _predictablelatlog
			;;
		(fw-log)
			local _fwlog
			_fwlog=(
			/dev/nvme':supply a device to use (required)'
			--raw-binary':dump infos in binary format'
			-b':alias of --raw-binary'
			)
			_arguments '*:: :->subcmds'
			_describe -t commands "nvme fw-log options" _fwlog
			;;
		(smart-log)
			local _smartlog
			_smartlog=(
			/dev/nvme':supply a device to use (required)'
			--namespace-id=':get SMART log specific to <nsid> if namespace logs are supported'
			-n':alias to --namespace-id'
			--raw-binary':dump infos in binary format'
			-b':alias to --raw-binary'
			)
			_arguments '*:: :->subcmds'
			_describe -t commands "nvme smart-log options" _smartlog
			;;
		(smart-log-add)
			local _add
			_add=(
			/dev/nvme':supply a device to use (required)'
			--namespace-id=':get additional SMART log specific to <nsid> if namespace logs supported'
			-n':alias to --namespace-id'
			--raw-binary':dump infos in binary format'
			-b':alias to --raw-binary'
			)
			_arguments '*:: :->subcmds'
			_describe -t commands "nvme smart-log-add options" _add
			;;
		(error-log)
			local _errlog
			_errlog=(
			/dev/nvme':supply a device to use (required)'
			--namespace-id=':get log specific to <nsid> if namespace logs are supported'
			-n':alias to --namespace-id'
			--raw-binary':dump infos in binary format'
			-b':alias to --raw-binary'
			--log-entries=':request n >= 1 log entries'
			-e':alias to --log-entries'
			)
			_arguments '*:: :->subcmds'
			_describe -t commands "nvme error-log options" _errlog
			;;
		(endurance-event-agg-log)
			local _enduranceeventagglog
			_enduranceeventagglog=(
			/dev/nvme':supply a device to use (required)'
			--log-entries=': Number of Endurance Group Event Agg Entries log list'
			-e':alias to --log-entries'
			--rae': Retain an Asynchronous Event'
			-r':alias to --rae'
			--raw-binary':dump infos in binary format'
			-b':alias of --raw-binary'
			)
			_arguments '*:: :->subcmds'
			_describe -t commands "nvme endurance-event-agg-log options" _enduranceeventagglog
			;;
		(lba-status-log)
			local _lbastatuslog
			_lbastatuslog=(
			/dev/nvme':supply a device to use (required)'
			--rae': Retain an Asynchronous Event'
			-r':alias to --rae'
			)
			_arguments '*:: :->subcmds'
			_describe -t commands "nvme lba-status-log options" _lbastatuslog
			;;
		(resv-notif-log)
			local _resvnotiflog
			_resvnotiflog=(
			/dev/nvme':supply a device to use (required)'
			)
			_arguments '*:: :->subcmds'
			_describe -t commands "nvme resv-notif-log options" _resvnotiflog
			;;
		(boot-part-log)
			local _bootpartlog
			_bootpartlog=(
			/dev/nvme':supply a device to use (required)'
			--lsp=': log specific field'
			-s':alias to --lsp'
			--output-file=': boot partition data output write'
			-f':alias for --output-file'
			)
			_arguments '*:: :->subcmds'
			_describe -t commands "nvme boot-part-log options" _bootpartlog
			;;
		(get-feature)
			local _getf
			_getf=(
			/dev/nvme':supply a device to use (required)'
			--namespace-id=':get feature specific to <nsid>'
			-n':alias to --namespace-id'
			--feature-id=':hexadecimal name of feature to examine (required)'
			-f':alias to --feature-id'
			--sel=':select from 0 - current, 1 - default, 2 - saved, 3 - supported'
			-s':alias to --sel'
			--data-len=':buffer len for returned LBA Type Range or host identifier data'
			-l':alias for --data-len'
			--uuid-index=':uuid index'
			-U':alias for --uuid-index'
			--cdw11=':dword 11 value, used for interrupt vector configuration only'
			--raw-binary':dump infos in binary format'
			-b':alias to --raw-binary'
			)
			_arguments '*:: :->subcmds'
			_describe -t commands "nvme get-feature options" _getf
			;;
		(lockdown)
			local _lockdown
			_lockdown=(
			/dev/nvme':supply a device to use (required)'
			--ofi=': Opcode or Feature Identifier(OFI) (required)'
			-o':alias of --ofi'
			--ifc=':Interface (INF) field Information (required)'
			-f':alias of --ifc'
			--prhbt=':Prohibit(PRHBT) bit field (required)'
			-p':alias of --prhbt'
			--scp=':Scope(SCP) field for identifying opcode or feature id (required)'
			-s':alias of --scp'
			--uuid=':UUID Index field required aligned with Scope'
			-U':alias of --uuid'
			)
			_arguments '*:: :->subcmds'
			_describe -t commands "nvme lockdown options" _lockdown
			;;
		(set-feature)
			local _setf
			_setf=(
			/dev/nvme':supply a device to use (required)'
			--namespace-id=':feature is specific to <nsid>'
			-n':alias to --namespace-id'
			--feature-id=':hexadecimal name of feature to set (required)'
			-f':alias to --feature-id'
			--data-len=':buffer length, only used for LBA Type Range or host identifier data'
			-l':alias for --data-len'
			--data=':data file for LBA Type Range or host identifier buffer (defaults to stdin)'
			-d':alias to --data'
			--value=':new value of feature (required)'
			-v'alias to --value'
			--uuid-index=':uuid index'
			-U':alias for --uuid-index'
			)
			_arguments '*:: :->subcmds'
			_describe -t commands "nvme set-feature options" _setf
			;;
		(format)
			local _format
			_format=(
			/dev/nvme':supply a device to use (required)'
			--namespace-id=':<nsid> of namespace to format (required)'
			-n':alias of --namespace-id'
			--lbaf=':LBA format to apply to namespace (required)'
			-l':alias of --lbaf'
			--ses=':secure erase? 0 - no-op (default), 1 - user-data erase, 2 - cryptographic erase'
			-s':alias of --ses'
			--pil=':location of protection information? 0 - end, 1 - start'
			-p':alias of --pil'
			--pi=':protection information? 0 - off, 1 - Type 1 on, 2 - Type 2 on, 3 - Type 3 on'
			-i':alias of --pi'
			--ms=':extended format? 0 - off (metadata in separate buffer), 1 - on (extended LBA used)'
			-m':alias of --ms'
			)
			_arguments '*:: :->subcmds'
			_describe -t commands "nvme format options" _format
			;;
		(fw-activate)
			local _fwact
			_fwact=(
			/dev/nvme':supply a device to use (required)'
			--action=':activation action (required)? 0 - replace fw without activating, 1 - replace with activation, 2 - replace with activation at next reset'
			-a':alias of --action'
			--slot=':firmware slot to activate'
			-s':alias of --slot'
			)
			_arguments '*:: :->subcmds'
			_describe -t commands "nvme fw-activate options" _fwact
			;;
		(fw-download)
			local _fwd
			_fwd=(
			/dev/nvme':supply a device to use (required)'
			--fw=':firmware file to download (required)'
			-f':alias of --fw'
			--xfer=':limit on chunk-size of transfer (if device has download size limit)'
			-x':alias of --xfer'
			--offset=':starting offset, in dwords (defaults to 0, only useful if download is split across multiple files)'
			-o':alias of --offset'
			)
			_arguments '*:: :->subcmds'
			_describe -t commands "nvme fw-download options" _fwd
			;;
		(capacity-mgmt)
			local _fwd
			_fwd=(
			/dev/nvme':supply a device to use (required)'
			--operation=':Operation to be performed by the controller'
			-o':alias of --operation'
			--element-id=':specific to the value of the Operation field'
			-i':alias of --element-id'
			--cap-lower=':Least significant 32 bits of the capacity in bytes'
			-l':alias of --cap-lower'
			--cap-upper=':Most significant 32 bits of the capacity in bytes'
			-u':alias of --cap-upper'
			)
			_arguments '*:: :->subcmds'
			_describe -t commands "nvme capacity-mgmt options" _fwd
			;;
		(supported-log-pages)
			local _support
			_support=(
			/dev/nvme':supply a device to use (required)'
			--human-readable':show infos in readable format'
			-H':alias of --human-readable'
			)
			_arguments '*:: :->subcmds'
			_describe -t commands "nvme supported-log-pages options" _support
			;;
		(admin-passthru)
			local _admin
			_admin=(
			/dev/nvme':supply a device to use (required)'
			--opcode=':hexadecimal opcode to send (required)'
			-o':alias of --opcode'
			--flags=':command flags'
			-f':alias of --flags'
			--rsvd=':value for reserved field'
			-R':alias of --rsvd'
			--namespace-id=':value for nsid'
			-n':alias of --namespace-id'
			--data-len=':length for data buffer'
			-l':alias of --data-len'
			--metadata-len=':length for metadata buffer'
			-m':alias of --metadata-len'
			--timeout=':value for timeout'
			-t':alias of --timeout'
			--cdw2=':value for command dword 2'
			-2':alias for --cdw2'
			--cdw3=':value for command dword 3'
			-3':alias for --cdw3'
			--cdw10=':value for command dword 10'
			-4':alias for --cdw10'
			--cdw11=':value for command dword 11'
			-5':alias for --cdw11'
			--cdw12=':value for command dword 12'
			-6':alias for --cdw12'
			--cdw13=':value for command dword 13'
			-7':alias for --cdw13'
			--cdw14=':value for command dword 14'
			-8':alias for command dword 14'
			--cdw15=':value for command dword 15'
			-9':alias for command dword 15'
			--input-file=':defaults to stdin; input for write (send direction)'
			-i':alias for --input-file'
			--raw-binary':dump output in binary format'
			-b':alias for --raw-binary'
			--show-command':simply print command instead of sending it to <device>'
			-s':alias for --show-command'
			--dry-run':alias for --show-command'
			-d':alias for --show-command'
			--read':set dataflow direction to receive'
			-r':alias for --read'
			--write':set dataflow direction to send'
			-w':alias for --write'
			)
			_arguments '*:: :->subcmds'
			_describe -t commands "nvme admin-passthru options" _admin
			;;
		(io-passthru)
			local _io
			_io=(
			/dev/nvme':supply a device to use (required)'
			--opcode=':hexadecimal opcode to send (required)'
			-o':alias of --opcode'
			--flags=':command flags'
			-f':alias of --flags'
			--rsvd=':value for reserved field'
			-R':alias of --rsvd'
			--namespace-id=':value for nsid'
			-n':alias of --namespace-id'
			--data-len=':length for data buffer'
			-l':alias of --data-len'
			--metadata-len=':length for metadata buffer'
			-m':alias of --metadata-len'
			--timeout=':value for timeout'
			-t':alias of --timeout'
			--cdw2=':value for command dword 2'
			-2':alias for --cdw2'
			--cdw3=':value for command dword 3'
			-3':alias for --cdw3'
			--cdw10=':value for command dword 10'
			-4':alias for --cdw10'
			--cdw11=':value for command dword 11'
			-5':alias for --cdw11'
			--cdw12=':value for command dword 12'
			-6':alias for --cdw12'
			--cdw13=':value for command dword 13'
			-7':alias for --cdw13'
			--cdw14=':value for command dword 14'
			-8':alias for command dword 14'
			--cdw15=':value for command dword 15'
			-9':alias for command dword 15'
			--input-file=':defaults to stdin; input for write (send direction)'
			-i':alias for --input-file'
			--raw-binary':dump output in binary format'
			-b':alias for --raw-binary'
			--show-command':simply print command instead of sending it to <device>'
			-s':alias for --show-command'
			--dry-run':alias for --show-command'
			-d':alias for --show-command'
			--read':set dataflow direction to receive'
			-r':alias for --read'
			--write':set dataflow direction to send'
			-w':alias for --write'
			)
			_arguments '*:: :->subcmds'
			_describe -t commands "nvme io-passthru options" _io
			;;
		(security-send)
			local _ssend
			_ssend=(
			/dev/nvme':supply a device to use (required)'
			--file=':payload'
			-f':alias for --file'
			--secp=':security protocol as defined in SPC-4'
			-p':alias for --secp'
			--spsp=':send security-protocol-specific data as defined in SPC-4'
			-s':alias for --spsp'
			--tl=':transfer length as defined in SPC-4'
			-t':alias for --tl'
			)
			_arguments '*:: :->subcmds'
			_describe -t commands "nvme security-send options" _ssend
			;;
		(security-recv)
			local _srecv
			_srecv=(
			/dev/nvme':supply a device to use (required)'
			--secp=':security protocol as defined in SPC-4'
			-p':alias for --secp'
			--spsp=':send security-protocol-specific data as defined in SPC-4'
			-s':alias for --spsp'
			--size=':size of buffer (prints to stdout on successful recv)'
			-x':alias for --size'
			--al=':allocation length as defined in SPC-4'
			-a':alias for --al'
			--raw-binary':dump output in binary format'
			-b':alias for --raw-binary'
			)
			_arguments '*:: :->subcmds'
			_describe -t commands "nvme security-recv options" _srecv
			;;
		(resv-acquire)
			local _acq
			_acq=(
			/dev/nvme':supply a device to use (required)'
			--namespace-id=':<nsid> of namespace to try to reserve (required)'
			-n':alias for --namespace-id'
			--prkey=':pre-empt reservation key'
			-p':alias for --prkey'
			--rtype=':hexadecimal reservation type'
			-t':alias for --rtype'
			--racqa=':reservation acquire action'
			-a':alias for --racqa'
			--iekey=':ignore existing reservation key'
			-i':alias for --iekey'
			--crkey':current reservation key'
			-c':alias for --crkey'
			)
			_arguments '*:: :->subcmds'
			_describe -t commands "nvme resv-acquire options" _acq
			;;
		(resv-release)
			local _rel
			_rel=(
			/dev/nvme':supply a device to use (required)'
			--namespace-id=':nsid'
			-n':alias of --namespace-id'
			--rtype=':hexadecimal reservation type'
			-t':alias of --rtype'
			--rrela=':reservation release action'
			-a':alias of --rrela'
			--iekey':ignore existing reservation key'
			-i':alias of --iekey'
			)
			_arguments '*:: :->subcmds'
			_describe -t commands "nvme resv-release options" _rel
			;;
		(resv-report)
			local _rep
			_rep=(
			/dev/nvme':supply a device to use (required)'
			--namespace-id=':nsid'
			-n':alias of --namespace-id'
			--numd=':number of dwords of reservation status to xfer'
			-d':alias of --numd'
			--raw-binary':dump output in binary format'
			-b':alias of --raw-binary'
			)
			_arguments '*:: :->subcmds'
			_describe -t commands "nvme resv-report options" _rep
			;;
		(resv-register)
			local _reg
			_reg=(
			/dev/nvme':supply a device to use (required)'
			--namespace-id=':nsid'
			-n':alias of --namespace-id'
			--crkey=':current reservation key'
			-c'alias of --crkey'
			--nrkey=':new reservation key'
			-k':alias of --nrkey'
			--cptpl=':change persistence through power loss setting'
			-p':alias for --cptpl'
			--rrega=':reservation registration action to perform'
			-r':alias for --rrega'
			--iekey':ignore existing reservation key'
			-i':alias for --iekey'
			)
			_arguments '*:: :->subcmds'
			_describe -t commands "nvme resv-register options" _reg
			;;
		(copy)
			local _copy
			_copy=(
			/dev/nvme':supply a device to use (required)'
			--sdlba=':64-bit addr of first destination logical block'
			-d':alias of --sdlba'
			--slbs=':64-bit addr of first block per range (comma-separated list)'
			-s':alias of --slbs'
			--blocks=':number of blocks per range (comma-separated list, zeroes-based values)'
			-b':alias of --blocks'
			--limited-retry':if included, controller should try less hard to retrieve data from media (if not included, all available data recovery means used)'
			-l':alias of --limited-retry'
			--force-unit-access':if included, the data shall be read from non-volatile media'
			-f':alias of --force-unit access'
			--prinfow=':protection information and check field (write part)'
			-p':alias of --prinfow'
			--prinfor=':protection information and check field (read part)'
			-P':alias of --prinfor'
			--ref-tag=':initial lba reference tag (write part)'
			-r':alias of --ref-tag'
			--expected-ref-tags=':expected lba reference tags (read part, comma-separated list)'
			-R':alias of --expected-ref-tags'
			--app-tag=':lba application tag (write part)'
			-a':alias of --app-tag'
			--expected-app-tags=':expected lba application tags (read part, comma-separated list)'
			-A':alias of --expected-app-tags'
			--app-tag-mask=':lba application tag mask (write part)'
			-m':alias of --app-tag-mask'
			--expected-app-tag-masks=':expected lba application tag masks (read part, comma-separated list)'
			-M':alias of --expected-app-tag-masks'
			--dir-type':directive type (write part)'
			-T':alias of --dir-type'
			--dir-spec':directive specific (write part)'
			-S':alias of --dir-spec'
			--format':source range entry format'
			-F':alias of --format'
			)
			_arguments '*:: :->subcmds'
                       _describe -t commands "nvme copy options" _copy
		       ;;
		(flush)
			local _flush
			_flush=(
			/dev/nvme':supply a device to use (required)'
			--namespace-id=':nsid'
			-n':alias of --namespace-id'
			)
			_arguments '*:: :->subcmds'
			_describe -t commands "nvme flush options" _flush
			;;
		(compare)
			local _comp
			_comp=(
			/dev/nvme':supply a device to use (required)'
			--start-block=':begin compare at this 64-bit LBA on device'
			-s':alias of --start-block'
			--block-count=':number of logical blocks on device to compare to local data'
			-c':alias of --block-count'
			--metadata-size=':number of bytes of metadata to compare'
			-y':alias of --metadata-size'
			--data-size=':size of local data buffer in bytes'
			-z':alias of --data-size'
			--data=':local data file to compare to blocks on device'
			-d':alias of --data'
			--prinfo=':protection information action and check field'
			-p':alias of --prinfo'
			--app-tag-mask=':application tag mask (for end to end PI)'
			-m':alias of --app-tag-mask'
			--app-tag=':application tag (for end to end PI)'
			-a':alias of --app-tag'
			--limited-retry':if included, controller should try less hard to retrieve data from media (if not included, all available data recovery means used)'
			-l':alias of --limited-retry'
			--force-unit-access':if included, the data shall be read from non-volatile media'
			-f':alias of --force-unit access'
			--show-command':show command instead of sending to device'
			-v':alias of --show-command'
			--dry-run':show command instead of sending to device'
			-w':alias of --show-command'
			)
			_arguments '*:: :->subcmds'
			_describe -t commands "nvme compare options" _comp
			;;
		(read)
			local _read
			_read=(
			/dev/nvme':supply a device to use (required)'
			--start-block=':64-bit address of the first logical block to be read'
			-s':alias of --start-block'
			--block-count=':number of logical blocks on device to read'
			-c':alias of --block-count'
			--data-size=':size of data to be read'
			-z':alias of --data-size'
			--metadata-size=':size of metadata to be read'
			-y':alias of --metadata-size'
			--ref-tag=':reference tag (for end to end PI)'
			-r':alias of --ref-tag'
			--data=':file into which data should be read (defaults to stdout)'
			-d':alias of --data'
			--prinfo=':protection information and check field'
			-p':alias of --prinfo'
			--app-tag-mask=':application tag mask (for end to end PI)'
			-m':alias of --app-tag-mask'
			--app-tag=':application tag (for end to end PI)'
			-a':alias of --app-tag'
			--limited-retry=':if included, controller should try less hard to retrieve data from media (if not included, all available data-recovery means used)'
			-l':alias of --limited-retry'
			--latency':latency statistics will be output following read'
			-t':alias of --latency'
			--force-unit-access':data read shall be returned from nonvolatile media before command completion is indicated'
			-f':alias of --force-unit-access'
			--show-command':show command instead of sending to device'
			-v':alias of --show-command'
			--dry-run':show command instead of sending to device'
			-w':alias of --show-command'
			)
			_arguments '*:: :->subcmds'
			_describe -t commands "nvme read options" _read
			;;
		(write)
			local _wr
			_wr=(
			/dev/nvme':supply a device to use (required)'
			--start-block=':64-bit address of the first logical block to be written'
			-s':alias of --start-block'
			--block-count=':number of logical blocks on device to write'
			-c':alias of --block-count'
			--data-size=':size of data to be written'
			-z':alias of --data-size'
			--metadata-size=':size of metadata to be written'
			-y':alias of --metadata-size'
			--ref-tag=':reference tag (for end to end PI)'
			-r':alias of --ref-tag'
			--data=':file from which data should be written to device (defaults to stdin)'
			-d':alias of --data'
			--prinfo=':protection information and check field'
			-p':alias of --prinfo'
			--app-tag-mask=':application tag mask (for end to end PI)'
			-m':alias of --app-tag-mask'
			--app-tag=':application tag (for end to end PI)'
			-a':alias of --app-tag'
			--limited-retry=':if included, controller should try less hard to send data to media (if not included, all available data-recovery means used)'
			-l':alias of --limited-retry'
			--latency':latency statistics will be output following write'
			-t':alias of --latency'
			--force-unit-access':data shall be written to nonvolatile media before command completion is indicated'
			-f':alias of --force-unit-access'
			--show-command':show command instead of sending to device'
			-v':alias of --show-command'
			--dry-run':show command instead of sending to device'
			-w':alias of --show-command'
			)
			_arguments '*:: :->subcmds'
			_describe -t commands "nvme write options" _wr
			;;
		(show-regs)
			local _shor
			_shor=(
			/dev/nvme':supply a device to use (required)'
			)
			_arguments '*:: :->subcmds'
			_describe -t commands "nvme show-regs options" _shor
			;;
		(fid-support-effects-log)
			local _fidsupporteffectslog
			_fidsupporteffectslog=(
			/dev/nvme':supply a device to use (required)'
			)
			_arguments '*:: :->subcmds'
			_describe -t commands "nvme fid-support-effects-log options" _fidsupporteffectslog
			;;
		(help)
			local _h
			_h=( id-ctrl id-ns list-ns id-iocs create-ns delete-ns attach-ns detach-ns
			     list-ctrl get-ns-id get-log fw-log smart-log error-log get-feature
			     set-feature format fw-activate fw-download admin-passthru io-passthru
			     security-send security-recv resv-acquire resv-register resv-release
			     resv-report flush compare read write copy show-regs persistent-event-log
				 pred-lat-event-agg-log nvm-id-ctrl endurance-event-agg-log lba-status-log
				 resv-notif-log capacity-mgmt id-domain boot-part-log fid-support-effects-log
<<<<<<< HEAD
				 supported-log-pages lockdown
=======
				 supported-log-pages list-endgrp
>>>>>>> 580854d6
			   )
			_arguments '*:: :->subcmds'
			_describe -t commands "help: infos on a specific nvme command, or provide no option to see a synopsis of all nvme commands" _h
			;;
		(*)
			_files
			;;
		esac
		return
	fi

	_files
}<|MERGE_RESOLUTION|>--- conflicted
+++ resolved
@@ -899,11 +899,8 @@
 			     resv-report flush compare read write copy show-regs persistent-event-log
 				 pred-lat-event-agg-log nvm-id-ctrl endurance-event-agg-log lba-status-log
 				 resv-notif-log capacity-mgmt id-domain boot-part-log fid-support-effects-log
-<<<<<<< HEAD
 				 supported-log-pages lockdown
-=======
 				 supported-log-pages list-endgrp
->>>>>>> 580854d6
 			   )
 			_arguments '*:: :->subcmds'
 			_describe -t commands "help: infos on a specific nvme command, or provide no option to see a synopsis of all nvme commands" _h
